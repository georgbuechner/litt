use crate::LittIndexError::{
    CreationError, OpenError, PdfParseError, ReloadError, StateError, TxtParseError, UpdateError,
    WriteError,
};
use crate::Result;
use litt_shared::search_schema::SearchSchema;
use litt_shared::LITT_DIRECTORY_NAME;
use rayon::prelude::*;
use std::collections::HashMap;
use std::convert::AsRef;
use std::fs::{create_dir_all, File};
use std::io::{self, Read};
use std::path::{Path, PathBuf};
use tokio::process::Command;
use std::time::SystemTime;
use tantivy::query::QueryParser;
use tantivy::schema::{Document as TantivyDocument, Schema};
use tantivy::{Index as TantivyIndex, IndexReader, IndexWriter, ReloadPolicy, Searcher};
use uuid::Uuid;
use walkdir::{DirEntry, WalkDir};

const INDEX_DIRECTORY_NAME: &str = "index";
const PAGES_DIRECTORY_NAME: &str = "pages";
const CHECK_SUM_MAP_FILENAME: &str = "checksum.json";

/// The total target memory usage that will be split between a given number of threads
const TARGET_MEMORY_BYTES: usize = 100_000_000;

pub enum Index {
    Writing {
        index: TantivyIndex,
        schema: SearchSchema,
        documents_path: PathBuf,
        writer: IndexWriter,
    },
    Reading {
        index: TantivyIndex,
        schema: SearchSchema,
        reader: IndexReader,
        documents_path: PathBuf,
    },
}

impl Index {
    pub fn create(path: impl AsRef<Path>, schema: SearchSchema) -> Result<Self> {
        let documents_path = PathBuf::from(path.as_ref());
        let index_path = documents_path
            .join(LITT_DIRECTORY_NAME)
            .join(INDEX_DIRECTORY_NAME);
        create_dir_all(&index_path).map_err(|e| CreationError(e.to_string()))?;
        let index = Self::create_index(&index_path, schema.schema.clone())?;
        let writer = Self::build_writer(&index)?;
        Ok(Self::Writing {
            documents_path,
            index,
            writer,
            schema,
        })
    }

    pub fn open(path: impl AsRef<Path>, schema: SearchSchema) -> Result<Self> {
        let documents_path = PathBuf::from(path.as_ref());
        let index_path = documents_path
            .join(LITT_DIRECTORY_NAME)
            .join(INDEX_DIRECTORY_NAME);
        let index = Self::open_tantivy_index(&index_path)?;
        let reader = Self::build_reader(&index)?;
        Ok(Self::Reading {
            index,
            schema,
            reader,
            documents_path,
        })
    }

    pub fn open_or_create(path: impl AsRef<Path>, schema: SearchSchema) -> Result<Self> {
        // TODO make search schema parameter optional and load schema from existing index
        let documents_path = PathBuf::from(path.as_ref());
        let index_path = documents_path
            .join(LITT_DIRECTORY_NAME)
            .join(INDEX_DIRECTORY_NAME);
        create_dir_all(&index_path).map_err(|e| CreationError(e.to_string()))?;
        let index_create_result = Self::create_index(&index_path, schema.schema.clone());
        match index_create_result {
            Ok(index) => {
                let writer = Self::build_writer(&index)?;
                Ok(Self::Writing {
                    documents_path,
                    index,
                    writer,
                    schema,
                })
            }
            Err(_) => Self::open(path, schema),
        }
    }

    /// Add all PDF documents in located in the path this index was created for (see [create()](Self::create)).
<<<<<<< HEAD
    pub fn add_all_documents(mut self) -> Result<Self> {
        let checksum_map = self.open_checksum_map().ok();
        let dir_entries = self.collect_document_files();

        let new_checksum_map_result: Result<HashMap<_, _>> = dir_entries
            .par_iter()
            .map(|path| {
                let key = path.path().to_string_lossy().to_string();
                let existing_checksum = checksum_map.as_ref().and_then(|map| map.get(&key));
                self.process_file(path, existing_checksum)
            })
            .collect();

        let new_checksum_map = new_checksum_map_result?;
        self.store_checksum_map(new_checksum_map)?;

        // We need to call .commit() explicitly to force the
        // index_writer to finish processing the documents in the queue,
        // flush the current index to the disk, and advertise
        // the existence of new documents.
        if let Index::Writing {
            index,
            schema,
            documents_path,
            mut writer,
        } = self
        {
            writer.commit().map_err(|e| WriteError(e.to_string()))?;
            let reader = Self::build_reader(&index)?;
            reader.reload().map_err(|e| ReloadError(e.to_string()))?;
            self = Index::Reading {
                index,
                schema,
                reader,
                documents_path,
            };
            Ok(self)
        } else {
            Err(StateError("Writing".to_string()))
        }
    }

    pub fn update(mut self) -> Result<Self> {
        if let Index::Reading {
            index,
            documents_path,
            schema,
            ..
        } = self
        {
            let writer = Self::build_writer(&index).map_err(|e| UpdateError(e.to_string()))?;
            self = Index::Writing {
                index,
                schema,
                documents_path,
                writer,
            };
            self.add_all_documents()
        } else {
            Err(StateError("Reading".to_string()))
        }
    }

    pub fn process_file(
        &self,
        path: &DirEntry,
        existing_checksum: Option<&(u64, SystemTime)>,
    ) -> Result<(String, (u64, SystemTime))> {
        if let Index::Writing { documents_path, .. } = &self {
            let relative_path = path
                .path()
                .strip_prefix(documents_path)
                .map_err(|e| CreationError(e.to_string()))?;

            let str_path = path.path().to_string_lossy().to_string();
            if !Self::checksum_is_equal(&str_path, existing_checksum).unwrap_or(false) {
                println!("Adding document: {}", relative_path.to_string_lossy());
                self.add_document(path)?;
                Self::calculate_checksum(&str_path)
            } else {
                println!(
                    "Skipped (already exists): {}",
                    relative_path.to_string_lossy()
                );
                // can unwrap because this arm is only entered when existing checksum is not None
                Ok((str_path, *(existing_checksum.unwrap())))
            }
        } else {
            Err(StateError("Writing".to_string()))
=======
    pub async fn add_all_documents(&mut self) -> Result<()> {
        let mut checksum_map = self.open_or_create_checksum_map()?;
        for path in self.collect_document_files() {
            self.process_file(&mut checksum_map, path).await?
>>>>>>> 0e959108
        }
    }

    pub async fn process_file(&mut self, checksum_map: &mut HashMap<String, (u64, SystemTime)>, path: DirEntry) -> Result<()> {
        let relative_path = path
            .path()
            .strip_prefix(&self.documents_path)
            .map_err(|e| CreationError(e.to_string()))?;

        let str_path = &path.path().to_string_lossy().to_string();
        if !self
            .compare_checksum(str_path, &checksum_map)
            .unwrap_or(false)
        {
            println!("Adding document: {}", relative_path.to_string_lossy());
            self.add_pdf_document_pages(&path).await?;
            self.update_checksum(str_path, checksum_map)?;
        } else {
            println!(
                "Skipped (already exists): {}",
                relative_path.to_string_lossy()
            );
        }
        Ok(())
    }

    /// For now, just delete existing index and index the documents again.
<<<<<<< HEAD
    pub fn reload(self) -> Result<Self> {
        if let Index::Reading {
            ref index,
            ref documents_path,
            ..
        } = self
        {
            let writer = Self::build_writer(index)?;
            writer
                .delete_all_documents()
                .map_err(|e| UpdateError(e.to_string()))?;
            let checksum_map = PathBuf::from(documents_path)
                .join(LITT_DIRECTORY_NAME)
                .join(CHECK_SUM_MAP_FILENAME);
            _ = std::fs::remove_file(checksum_map);
            self.add_all_documents()
        } else {
            Err(StateError("Reading".to_string()))
        }
=======
    pub async fn reload(&mut self) -> Result<()> {
        self.writer
            .delete_all_documents()
            .map_err(|e| UpdateError(e.to_string()))?;
        let checksum_map = PathBuf::from(&self.documents_path)
            .join(LITT_DIRECTORY_NAME)
            .join(CHECK_SUM_MAP_FILENAME);
        _ = std::fs::remove_file(checksum_map);
        Ok(self.add_all_documents().await.map_err(|e| CreationError(e.to_string())))?
>>>>>>> 0e959108
    }

    pub fn searcher(&self) -> Result<Searcher> {
        if let Index::Reading { reader, .. } = self {
            Ok(reader.searcher())
        } else {
            Err(StateError("Reading".to_string()))
        }
    }

    pub fn query_parser(&self) -> Result<QueryParser> {
        if let Index::Reading { index, schema, .. } = self {
            Ok(QueryParser::for_index(index, schema.default_fields()))
        } else {
            Err(StateError("Reading".to_string()))
        }
    }

    fn create_index(path: &PathBuf, schema: Schema) -> Result<TantivyIndex> {
        TantivyIndex::create_in_dir(path, schema).map_err(|e| CreationError(e.to_string()))
    }

    fn open_tantivy_index(path: &PathBuf) -> Result<TantivyIndex> {
        TantivyIndex::open_in_dir(path).map_err(|e| OpenError(e.to_string()))
    }

    fn build_reader(index: &TantivyIndex) -> Result<IndexReader> {
        index
            .reader_builder()
            .reload_policy(ReloadPolicy::Manual)
            .try_into()
            .map_err(|e| CreationError(e.to_string()))
    }

    fn build_writer(index: &TantivyIndex) -> Result<IndexWriter> {
        index
            .writer(TARGET_MEMORY_BYTES)
            .map_err(|e| CreationError(e.to_string()))
    }

    fn collect_document_files(&self) -> Vec<DirEntry> {
<<<<<<< HEAD
        let documents_path = match self {
            Index::Writing { documents_path, .. } => documents_path,
            Index::Reading { documents_path, .. } => documents_path,
        };
        let walk_dir = WalkDir::new(documents_path);
=======
        let walk_dir = WalkDir::new(&self.documents_path);
>>>>>>> 0e959108
        walk_dir
            .follow_links(true)
            .into_iter()
            .filter_map(|entry_result| entry_result.ok())
<<<<<<< HEAD
            .filter(|entry| {
                entry.file_name().to_string_lossy().ends_with("pdf")
                    || entry.file_name().to_string_lossy().ends_with("md")
                    || entry.file_name().to_string_lossy().ends_with("txt")
            })
            .collect::<Vec<_>>()
    }

    /// Add a tantivy document to the index for each page of the document.
    fn add_document(&self, dir_entry: &DirEntry) -> Result<()> {
        if let Index::Writing { documents_path, .. } = self {
            // Create custom directory to store all pages:
            let doc_id = Uuid::new_v4();
            let pages_path = documents_path
                .join(LITT_DIRECTORY_NAME)
                .join(PAGES_DIRECTORY_NAME)
                .join(doc_id.to_string());
            create_dir_all(&pages_path).map_err(|e| CreationError(e.to_string()))?;
            let full_path = dir_entry.path();

            // Check filetype (pdf/ txt)
            let num = if full_path.to_string_lossy().ends_with("pdf") {
                self.add_pdf_document(dir_entry, pages_path, full_path)?
            } else {
                self.add_txt_document(dir_entry, pages_path, full_path)?
            };
            println!(
                "{} loaded {} page{} at {}",
                dir_entry.path().to_string_lossy(),
                num,
                if num != 1 { "s" } else { "" },
                full_path.to_string_lossy()
            );
            Ok(())
        } else {
            Err(StateError("Writing".to_string()))
        }
    }
=======
            .filter(|entry| 
                entry.file_name().to_string_lossy().ends_with("pdf") || 
                entry.file_name().to_string_lossy().ends_with("md") ||
                entry.file_name().to_string_lossy().ends_with("txt")
            )
            .collect::<Vec<_>>()
    }

    /// Add a tantivy document to the index for each page of the pdf document.
    async fn add_pdf_document_pages(&self, dir_entry: &DirEntry) -> Result<()> {
        // Create custom directory to store all pages:
        let doc_id = Uuid::new_v4();
        let pages_path = self
            .documents_path
            .join(LITT_DIRECTORY_NAME)
            .join(PAGES_DIRECTORY_NAME)
            .join(doc_id.to_string());
        create_dir_all(&pages_path).map_err(|e| CreationError(e.to_string()))?;
        let full_path_to_pdf = dir_entry.path();
>>>>>>> 0e959108

    fn add_pdf_document(
        &self,
        dir_entry: &DirEntry,
        pages_path: PathBuf,
        full_path: &Path,
    ) -> Result<u64> {
        // loop over pages
        let mut pdf_to_text_successful = true;
        let mut page_number = 0;

        while pdf_to_text_successful {
            page_number += 1;
            // finalize page output path (to the location where all pages are stored)
            let mut page_path = pages_path.join(page_number.to_string());
            page_path.set_extension("txt");
            // get page body
            let mut pdf_to_text_call = Command::new("pdftotext");
            pdf_to_text_call
                .arg("-f")
                .arg(format!("{}", page_number))
                .arg("-l")
                .arg(format!("{}", page_number))
                .arg(full_path.to_string_lossy().to_string())
                .arg(page_path.to_string_lossy().to_string());

            let pdf_to_text_output = pdf_to_text_call.output()
                .await
                .map_err(|_| {
                PdfParseError("Make sure pdftotext is set up correctly and installed (usually part of xpdf (Windows) or poppler (Linux/Mac))".into())
            })?;
            pdf_to_text_successful = pdf_to_text_output.status.success();

            if pdf_to_text_successful {
                // read page-body from generated .txt file
                let page_body = std::fs::read_to_string(&page_path)
                    .map_err(|e| PdfParseError(e.to_string()))?;
                self.add_page(dir_entry.path(), page_number, &page_path, &page_body)?;
            }
        }

        Ok(page_number)
    }

    fn add_txt_document(
        &self,
        dir_entry: &DirEntry,
        pages_path: PathBuf,
        full_path: &Path,
    ) -> Result<u64> {
        let page_number = 1;
        let mut page_path = pages_path.join(page_number.to_string());
        page_path.set_extension("txt");
        // Open the file in read-only mode
        let mut file = File::open(full_path).map_err(|e| TxtParseError(e.to_string()))?;
        // Store as page seperatly
        let mut destination_file =
            File::create(page_path.clone()).map_err(|e| TxtParseError(e.to_string()))?;
        io::copy(&mut file, &mut destination_file).map_err(|e| TxtParseError(e.to_string()))?;
        // Read the contents of the file into a string
        let mut file = File::open(full_path).map_err(|e| TxtParseError(e.to_string()))?;
        let mut body = String::new();
        file.read_to_string(&mut body)
            .map_err(|e| TxtParseError(e.to_string() + full_path.to_string_lossy().as_ref()))?;
        // Finally, add page
        self.add_page(dir_entry.path(), page_number, &page_path, &body)?;
        Ok(page_number)
    }

    fn add_page(
        &self,
        full_path: &Path,
        page_number: u64,
        page_path: &Path,
        page_body: &str,
    ) -> Result<()> {
        if let Index::Writing {
            documents_path,
            schema,
            writer,
            ..
        } = self
        {
            let relative_path = full_path
                .strip_prefix(documents_path)
                .map_err(|e| CreationError(e.to_string()))?;
            // documents_path base from path
            let mut tantivy_document = TantivyDocument::new();

            // add fields to tantivy document
            tantivy_document.add_text(schema.path, page_path.to_string_lossy());
            tantivy_document.add_text(schema.title, relative_path.to_string_lossy());
            tantivy_document.add_u64(schema.page, page_number);
            tantivy_document.add_text(schema.body, page_body);
            writer
                .add_document(tantivy_document)
                .map_err(|e| WriteError(e.to_string()))?;
            Ok(())
        } else {
            Err(StateError("Writing".to_string()))
        }
    }

    fn open_checksum_map(&self) -> Result<HashMap<String, (u64, SystemTime)>> {
        if let Index::Writing { documents_path, .. } = self {
            let path = documents_path
                .join(LITT_DIRECTORY_NAME)
                .join(CHECK_SUM_MAP_FILENAME);
            let data = std::fs::read_to_string(path).map_err(|e| CreationError(e.to_string()))?;
            Ok(serde_json::from_str(&data).map_err(|e| CreationError(e.to_string()))?)
        } else {
            Err(StateError("Writing".to_string()))
        }
    }

    fn store_checksum_map(&self, checksum_map: HashMap<String, (u64, SystemTime)>) -> Result<()> {
        if let Index::Writing { documents_path, .. } = self {
            let path = documents_path
                .join(LITT_DIRECTORY_NAME)
                .join(CHECK_SUM_MAP_FILENAME);
            std::fs::write(
                path,
                serde_json::to_string(&checksum_map).map_err(|e| CreationError(e.to_string()))?,
            )
            .map_err(|e| CreationError(e.to_string()))
        } else {
            Err(StateError("Writing".to_string()))
        }
    }

    fn calculate_checksum(path: &str) -> Result<(String, (u64, SystemTime))> {
        let file = File::open(path).map_err(|e| CreationError(e.to_string()))?;
        let metadata = file.metadata().map_err(|e| CreationError(e.to_string()))?;
        let modified = metadata
            .modified()
            .map_err(|e| CreationError(e.to_string()))?;

        let result = (path.to_string(), (metadata.len(), modified));
        Ok(result)
    }

    fn checksum_is_equal(path: &str, checksum: Option<&(u64, SystemTime)>) -> Result<bool> {
        if let Some((len, last_modified)) = checksum {
            let file = File::open(path).map_err(|e| CreationError(e.to_string()))?;
            let metadata = file.metadata().map_err(|e| CreationError(e.to_string()))?;
            let modified = metadata
                .modified()
                .map_err(|e| CreationError(e.to_string()))?;
            Ok(*len == metadata.len() && *last_modified == modified)
        } else {
            Ok(false)
        }
    }
}

#[cfg(test)]
mod tests {
    use super::*;
    use litt_shared::test_helpers::cleanup_dir_and_file;
    use once_cell::sync::Lazy;
    use serial_test::serial;
    use std::panic;

    const TEST_DIR_NAME: &str = "resources";
    const TEST_FILE_PATH: &str = "test.pdf";

    static SEARCH_SCHEMA: Lazy<SearchSchema> = Lazy::new(SearchSchema::default);

    fn teardown() {
        cleanup_dir_and_file(TEST_DIR_NAME, TEST_FILE_PATH);
    }

    fn run_test<T>(test: T)
    where
        T: FnOnce() + panic::UnwindSafe,
    {
        let result = panic::catch_unwind(test);

        teardown();

        assert!(result.is_ok())
    }

    #[test]
    #[serial]
    fn test_create() {
        run_test(|| {
            let index = Index::create(TEST_DIR_NAME, SEARCH_SCHEMA.clone()).unwrap();
            let (index_schema, index_path) = match index {
                Index::Writing {
                    schema,
                    documents_path,
                    ..
                } => (schema, documents_path),
                Index::Reading { .. } => panic!("Wrong index state"),
            };
            assert_eq!(SEARCH_SCHEMA.clone().schema, index_schema.schema);
            assert_eq!(PathBuf::from(TEST_DIR_NAME), index_path);
        });
    }

    #[test]
    #[serial]
    fn test_open_or_create() {
        run_test(|| {
            Index::create(TEST_DIR_NAME, SEARCH_SCHEMA.clone()).unwrap();

            let opened_index = Index::open_or_create(TEST_DIR_NAME, SEARCH_SCHEMA.clone()).unwrap();

            let (index_schema, index_path) = match opened_index {
                Index::Reading {
                    schema,
                    documents_path,
                    ..
                } => (schema, documents_path),
                Index::Writing { .. } => panic!("Wrong index state"),
            };

            assert_eq!(SEARCH_SCHEMA.clone().schema, index_schema.schema);
            assert_eq!(PathBuf::from(TEST_DIR_NAME), index_path);
            assert!(Path::new(TEST_DIR_NAME)
                .join(LITT_DIRECTORY_NAME)
                .join(INDEX_DIRECTORY_NAME)
                .is_dir())
        });
    }
}<|MERGE_RESOLUTION|>--- conflicted
+++ resolved
@@ -5,7 +5,6 @@
 use crate::Result;
 use litt_shared::search_schema::SearchSchema;
 use litt_shared::LITT_DIRECTORY_NAME;
-use rayon::prelude::*;
 use std::collections::HashMap;
 use std::convert::AsRef;
 use std::fs::{create_dir_all, File};
@@ -96,13 +95,12 @@
     }
 
     /// Add all PDF documents in located in the path this index was created for (see [create()](Self::create)).
-<<<<<<< HEAD
-    pub fn add_all_documents(mut self) -> Result<Self> {
+    pub async fn add_all_documents(mut self) -> Result<Self> {
         let checksum_map = self.open_checksum_map().ok();
         let dir_entries = self.collect_document_files();
 
         let new_checksum_map_result: Result<HashMap<_, _>> = dir_entries
-            .par_iter()
+            .iter()
             .map(|path| {
                 let key = path.path().to_string_lossy().to_string();
                 let existing_checksum = checksum_map.as_ref().and_then(|map| map.get(&key));
@@ -174,7 +172,7 @@
             let str_path = path.path().to_string_lossy().to_string();
             if !Self::checksum_is_equal(&str_path, existing_checksum).unwrap_or(false) {
                 println!("Adding document: {}", relative_path.to_string_lossy());
-                self.add_document(path)?;
+                self.add_document(path).await?;
                 Self::calculate_checksum(&str_path)
             } else {
                 println!(
@@ -186,41 +184,11 @@
             }
         } else {
             Err(StateError("Writing".to_string()))
-=======
-    pub async fn add_all_documents(&mut self) -> Result<()> {
-        let mut checksum_map = self.open_or_create_checksum_map()?;
-        for path in self.collect_document_files() {
-            self.process_file(&mut checksum_map, path).await?
->>>>>>> 0e959108
-        }
-    }
-
-    pub async fn process_file(&mut self, checksum_map: &mut HashMap<String, (u64, SystemTime)>, path: DirEntry) -> Result<()> {
-        let relative_path = path
-            .path()
-            .strip_prefix(&self.documents_path)
-            .map_err(|e| CreationError(e.to_string()))?;
-
-        let str_path = &path.path().to_string_lossy().to_string();
-        if !self
-            .compare_checksum(str_path, &checksum_map)
-            .unwrap_or(false)
-        {
-            println!("Adding document: {}", relative_path.to_string_lossy());
-            self.add_pdf_document_pages(&path).await?;
-            self.update_checksum(str_path, checksum_map)?;
-        } else {
-            println!(
-                "Skipped (already exists): {}",
-                relative_path.to_string_lossy()
-            );
-        }
-        Ok(())
+        }
     }
 
     /// For now, just delete existing index and index the documents again.
-<<<<<<< HEAD
-    pub fn reload(self) -> Result<Self> {
+    pub async fn reload(self) -> Result<Self> {
         if let Index::Reading {
             ref index,
             ref documents_path,
@@ -235,21 +203,10 @@
                 .join(LITT_DIRECTORY_NAME)
                 .join(CHECK_SUM_MAP_FILENAME);
             _ = std::fs::remove_file(checksum_map);
-            self.add_all_documents()
+            self.add_all_documents().await?
         } else {
             Err(StateError("Reading".to_string()))
         }
-=======
-    pub async fn reload(&mut self) -> Result<()> {
-        self.writer
-            .delete_all_documents()
-            .map_err(|e| UpdateError(e.to_string()))?;
-        let checksum_map = PathBuf::from(&self.documents_path)
-            .join(LITT_DIRECTORY_NAME)
-            .join(CHECK_SUM_MAP_FILENAME);
-        _ = std::fs::remove_file(checksum_map);
-        Ok(self.add_all_documents().await.map_err(|e| CreationError(e.to_string())))?
->>>>>>> 0e959108
     }
 
     pub fn searcher(&self) -> Result<Searcher> {
@@ -291,20 +248,15 @@
     }
 
     fn collect_document_files(&self) -> Vec<DirEntry> {
-<<<<<<< HEAD
         let documents_path = match self {
             Index::Writing { documents_path, .. } => documents_path,
             Index::Reading { documents_path, .. } => documents_path,
         };
         let walk_dir = WalkDir::new(documents_path);
-=======
-        let walk_dir = WalkDir::new(&self.documents_path);
->>>>>>> 0e959108
         walk_dir
             .follow_links(true)
             .into_iter()
             .filter_map(|entry_result| entry_result.ok())
-<<<<<<< HEAD
             .filter(|entry| {
                 entry.file_name().to_string_lossy().ends_with("pdf")
                     || entry.file_name().to_string_lossy().ends_with("md")
@@ -314,7 +266,7 @@
     }
 
     /// Add a tantivy document to the index for each page of the document.
-    fn add_document(&self, dir_entry: &DirEntry) -> Result<()> {
+    async fn add_document(&self, dir_entry: &DirEntry) -> Result<()> {
         if let Index::Writing { documents_path, .. } = self {
             // Create custom directory to store all pages:
             let doc_id = Uuid::new_v4();
@@ -343,27 +295,6 @@
             Err(StateError("Writing".to_string()))
         }
     }
-=======
-            .filter(|entry| 
-                entry.file_name().to_string_lossy().ends_with("pdf") || 
-                entry.file_name().to_string_lossy().ends_with("md") ||
-                entry.file_name().to_string_lossy().ends_with("txt")
-            )
-            .collect::<Vec<_>>()
-    }
-
-    /// Add a tantivy document to the index for each page of the pdf document.
-    async fn add_pdf_document_pages(&self, dir_entry: &DirEntry) -> Result<()> {
-        // Create custom directory to store all pages:
-        let doc_id = Uuid::new_v4();
-        let pages_path = self
-            .documents_path
-            .join(LITT_DIRECTORY_NAME)
-            .join(PAGES_DIRECTORY_NAME)
-            .join(doc_id.to_string());
-        create_dir_all(&pages_path).map_err(|e| CreationError(e.to_string()))?;
-        let full_path_to_pdf = dir_entry.path();
->>>>>>> 0e959108
 
     fn add_pdf_document(
         &self,
@@ -390,9 +321,7 @@
                 .arg(full_path.to_string_lossy().to_string())
                 .arg(page_path.to_string_lossy().to_string());
 
-            let pdf_to_text_output = pdf_to_text_call.output()
-                .await
-                .map_err(|_| {
+            let pdf_to_text_output = pdf_to_text_call.output().await.map_err(|_| {
                 PdfParseError("Make sure pdftotext is set up correctly and installed (usually part of xpdf (Windows) or poppler (Linux/Mac))".into())
             })?;
             pdf_to_text_successful = pdf_to_text_output.status.success();
