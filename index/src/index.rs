use std::collections::HashMap;
use std::convert::AsRef;
use std::path::{Path, PathBuf};
use std::time::SystemTime;

use tantivy::query::QueryParser;
use tantivy::schema::{Document as TantivyDocument, Schema};
use tantivy::{Index as TantivyIndex, IndexReader, IndexWriter, ReloadPolicy, Searcher};
use tokio::fs;
use tokio::fs::create_dir_all;
use tokio::fs::File;
use tokio::io::{copy, AsyncReadExt};
use tokio::process::Command;
use tokio_stream::{self, iter, StreamExt};
use uuid::Uuid;
use walkdir::{DirEntry, WalkDir};

use litt_shared::search_schema::SearchSchema;
use litt_shared::LITT_DIRECTORY_NAME;

use crate::LittIndexError::{
    CreationError, OpenError, PdfParseError, ReloadError, StateError, TxtParseError, UpdateError,
    WriteError,
};
use crate::Result;

const INDEX_DIRECTORY_NAME: &str = "index";
const PAGES_DIRECTORY_NAME: &str = "pages";
const CHECK_SUM_MAP_FILENAME: &str = "checksum.json";

/// The total target memory usage that will be split between a given number of threads
const TARGET_MEMORY_BYTES: usize = 100_000_000;

pub enum Index {
    Writing {
        index: TantivyIndex,
        schema: SearchSchema,
        documents_path: PathBuf,
        writer: IndexWriter,
    },
    Reading {
        index: TantivyIndex,
        schema: SearchSchema,
        reader: IndexReader,
        documents_path: PathBuf,
    },
}

impl Index {
    pub async fn create(path: impl AsRef<Path>, schema: SearchSchema) -> Result<Self> {
        let documents_path = PathBuf::from(path.as_ref());
        let index_path = documents_path
            .join(LITT_DIRECTORY_NAME)
            .join(INDEX_DIRECTORY_NAME);
        create_dir_all(&index_path)
            .await
            .map_err(|e| CreationError(e.to_string()))?;
        let index = Self::create_index(&index_path, schema.schema.clone())?;
        let writer = Self::build_writer(&index)?;
        Ok(Self::Writing {
            documents_path,
            index,
            writer,
            schema,
        })
    }

    pub fn open(path: impl AsRef<Path>, schema: SearchSchema) -> Result<Self> {
        let documents_path = PathBuf::from(path.as_ref());
        let index_path = documents_path
            .join(LITT_DIRECTORY_NAME)
            .join(INDEX_DIRECTORY_NAME);
        let index = Self::open_tantivy_index(&index_path)?;
        let reader = Self::build_reader(&index)?;
        Ok(Self::Reading {
            index,
            schema,
            reader,
            documents_path,
        })
    }

    pub async fn open_or_create(path: impl AsRef<Path>, schema: SearchSchema) -> Result<Self> {
        // TODO make search schema parameter optional and load schema from existing index
        let documents_path = PathBuf::from(path.as_ref());
        let index_path = documents_path
            .join(LITT_DIRECTORY_NAME)
            .join(INDEX_DIRECTORY_NAME);
        create_dir_all(&index_path)
            .await
            .map_err(|e| CreationError(e.to_string()))?;
        let index_create_result = Self::create_index(&index_path, schema.schema.clone());
        match index_create_result {
            Ok(index) => {
                let writer = Self::build_writer(&index)?;
                Ok(Self::Writing {
                    documents_path,
                    index,
                    writer,
                    schema,
                })
            }
            Err(_) => Self::open(path, schema),
        }
    }

    /// Add all PDF documents in located in the path this index was created for (see [create()](Self::create)).
    pub async fn add_all_documents(mut self) -> Result<Self> {
        let checksum_map = self.open_checksum_map().await.ok();
        let dir_entries = self.collect_document_files();

        // Convert dir_entries into a stream
        let dir_entries_stream = iter(dir_entries);

        // Map each entry to an async operation
        let results_stream = dir_entries_stream.then(|path| {
            let key = path.path().to_string_lossy().to_string();
            let existing_checksum = checksum_map.as_ref().and_then(|map| map.get(&key));
            let path_clone = path.path().to_path_buf(); // Clone the path
            let self_ref = &self; // Create a reference to self
            async move { self_ref.process_file(&path_clone, existing_checksum).await }
        });

        // Collect the results into a vector
        let results: Vec<Result<(String, (u64, SystemTime))>> = results_stream.collect().await;

        // Convert the vector of tuples into a HashMap
        let new_checksum_map = results
            .into_iter()
            .filter_map(|result| result.ok()) // Filter out only Ok values
            .collect();

        // Store the new checksum map
        self.store_checksum_map(new_checksum_map).await?;

        // We need to call .commit() explicitly to force the
        // index_writer to finish processing the documents in the queue,
        // flush the current index to the disk, and advertise
        // the existence of new documents.
        if let Index::Writing {
            index,
            schema,
            documents_path,
            mut writer,
        } = self
        {
            writer.commit().map_err(|e| WriteError(e.to_string()))?;
            let reader = Self::build_reader(&index)?;
            reader.reload().map_err(|e| ReloadError(e.to_string()))?;
            self = Index::Reading {
                index,
                schema,
                reader,
                documents_path,
            };
            Ok(self)
        } else {
            Err(StateError("Writing".to_string()))
        }
    }

    pub async fn update(mut self) -> Result<Self> {
        if let Index::Reading {
            index,
            documents_path,
            schema,
            ..
        } = self
        {
            let writer = Self::build_writer(&index).map_err(|e| UpdateError(e.to_string()))?;
            self = Index::Writing {
                index,
                schema,
                documents_path,
                writer,
            };
            self.add_all_documents().await
        } else {
            Err(StateError("Reading".to_string()))
        }
    }

    pub async fn process_file(
        &self,
        path: &Path,
        existing_checksum: Option<&(u64, SystemTime)>,
    ) -> Result<(String, (u64, SystemTime))> {
        if let Index::Writing { documents_path, .. } = &self {
            let relative_path = path
                .strip_prefix(documents_path)
                .map_err(|e| CreationError(e.to_string()))?;

            let str_path = path.to_string_lossy().to_string();
            if !Self::checksum_is_equal(&str_path, existing_checksum)
                .await
                .unwrap_or(false)
            {
                println!("Adding document: {}", relative_path.to_string_lossy());
                self.add_document(path).await?;
                Self::calculate_checksum(&str_path).await
            } else {
                println!(
                    "Skipped (already exists): {}",
                    relative_path.to_string_lossy()
                );
                // can unwrap because this arm is only entered when existing checksum is not None
                Ok((str_path, *(existing_checksum.unwrap())))
            }
        } else {
            Err(StateError("Writing".to_string()))
        }
    }

    /// For now, just delete existing index and index the documents again.
    pub async fn reload(self) -> Result<Self> {
        if let Index::Reading {
            index,
            documents_path,
            schema,
            ..
        } = self
        {
            let writer = Self::build_writer(&index)?;
            writer
                .delete_all_documents()
                .map_err(|e| UpdateError(e.to_string()))?;
            let checksum_map = PathBuf::from(&documents_path)
                .join(LITT_DIRECTORY_NAME)
                .join(CHECK_SUM_MAP_FILENAME);
            _ = fs::remove_file(checksum_map).await;
            let new_index = Self::Writing {
                index,
                schema,
                documents_path,
                writer,
            };
            new_index.add_all_documents().await
        } else {
            Err(StateError("Reading".to_string()))
        }
    }

    pub fn searcher(&self) -> Result<Searcher> {
        if let Index::Reading { reader, .. } = self {
            Ok(reader.searcher())
        } else {
            Err(StateError("Reading".to_string()))
        }
    }

    pub fn query_parser(&self) -> Result<QueryParser> {
        if let Index::Reading { index, schema, .. } = self {
            Ok(QueryParser::for_index(index, schema.default_fields()))
        } else {
            Err(StateError("Reading".to_string()))
        }
    }

    fn create_index(path: &PathBuf, schema: Schema) -> Result<TantivyIndex> {
        TantivyIndex::create_in_dir(path, schema).map_err(|e| CreationError(e.to_string()))
    }

    fn open_tantivy_index(path: &PathBuf) -> Result<TantivyIndex> {
        TantivyIndex::open_in_dir(path).map_err(|e| OpenError(e.to_string()))
    }

    fn build_reader(index: &TantivyIndex) -> Result<IndexReader> {
        index
            .reader_builder()
            .reload_policy(ReloadPolicy::Manual)
            .try_into()
            .map_err(|e| CreationError(e.to_string()))
    }

    fn build_writer(index: &TantivyIndex) -> Result<IndexWriter> {
        index
            .writer(TARGET_MEMORY_BYTES)
            .map_err(|e| CreationError(e.to_string()))
    }

    fn collect_document_files(&self) -> Vec<DirEntry> {
        let documents_path = match self {
            Index::Writing { documents_path, .. } => documents_path,
            Index::Reading { documents_path, .. } => documents_path,
        };
        let walk_dir = WalkDir::new(documents_path);
        walk_dir
            .follow_links(true)
            .into_iter()
            .filter_map(|entry_result| entry_result.ok())
            .filter(|entry| {
                entry.file_name().to_string_lossy().ends_with("pdf")
                    || entry.file_name().to_string_lossy().ends_with("md")
                    || entry.file_name().to_string_lossy().ends_with("txt")
            })
            .collect::<Vec<_>>()
    }

    /// Add a tantivy document to the index for each page of the document.
    async fn add_document(&self, dir_entry: &Path) -> Result<()> {
        if let Index::Writing { documents_path, .. } = self {
            // Create custom directory to store all pages:
            let doc_id = Uuid::new_v4();
            let pages_path = documents_path
                .join(LITT_DIRECTORY_NAME)
                .join(PAGES_DIRECTORY_NAME)
                .join(doc_id.to_string());
            create_dir_all(&pages_path)
                .await
                .map_err(|e| CreationError(e.to_string()))?;
            let full_path = dir_entry;

            // Check filetype (pdf/ txt)
            let num = if full_path.to_string_lossy().ends_with("pdf") {
                self.add_pdf_document(dir_entry, pages_path, full_path)
                    .await?
            } else {
                self.add_txt_document(dir_entry, pages_path, full_path)
                    .await?
            };
            println!(
                "{} loaded {} page{} at {}",
                dir_entry.to_string_lossy(),
                num,
                if num != 1 { "s" } else { "" },
                full_path.to_string_lossy()
            );
            Ok(())
        } else {
            Err(StateError("Writing".to_string()))
        }
    }

    async fn add_pdf_document(
        &self,
        dir_entry: &Path,
        pages_path: PathBuf,
        full_path: &Path,
    ) -> Result<u64> {
        // loop over pages
        let mut pdf_to_text_successful = true;
        let mut page_number = 0;

        while pdf_to_text_successful {
            page_number += 1;
            // finalize page output path (to the location where all pages are stored)
            let mut page_path = pages_path.join(page_number.to_string());
            page_path.set_extension("pageinfo");
            // get page body
            let mut pdf_to_text_call = Command::new("pdftotext");
            pdf_to_text_call
                .arg("-f")
                .arg(format!("{}", page_number))
                .arg("-l")
                .arg(format!("{}", page_number))
                .arg(full_path.to_string_lossy().to_string())
                .arg(page_path.to_string_lossy().to_string());

            let pdf_to_text_output = pdf_to_text_call.output().await.map_err(|_| {
                PdfParseError("Make sure pdftotext is set up correctly and installed (usually part of xpdf (Windows) or poppler (Linux/Mac))".into())
            })?;
            pdf_to_text_successful = pdf_to_text_output.status.success();

            if pdf_to_text_successful {
                // read page-body from generated .txt file
                let mut file = File::open(&page_path)
                    .await
                    .map_err(|e| TxtParseError(e.to_string()))?;
                let mut body = String::new();
                file.read_to_string(&mut body)
                    .await
                    .map_err(|e| PdfParseError(e.to_string()))?;
                self.add_page(dir_entry, page_number, &page_path, &body)?;
            }
        }

        Ok(page_number)
    }

    async fn add_txt_document(
        &self,
        dir_entry: &Path,
        pages_path: PathBuf,
        full_path: &Path,
    ) -> Result<u64> {
        let page_number = 1;
        let mut page_path = pages_path.join(page_number.to_string());
<<<<<<< HEAD
        page_path.set_extension("txt");

        // Open the file in read-only mode asynchronously
        let mut file = File::open(full_path)
            .await
            .map_err(|e| TxtParseError(e.to_string()))?;

        // Create the destination file asynchronously
        let mut destination_file = File::create(&page_path)
            .await
            .map_err(|e| TxtParseError(e.to_string()))?;

        // Copy the contents asynchronously
        copy(&mut file, &mut destination_file)
            .await
            .map_err(|e| TxtParseError(e.to_string()))?;

        // Re-open the file for reading asynchronously
        let mut file = File::open(full_path)
            .await
            .map_err(|e| TxtParseError(e.to_string()))?;

        // Read the contents of the file into a string asynchronously
=======
        page_path.set_extension("pageinfo");
        // Open the file in read-only mode
        let mut file = File::open(full_path).map_err(|e| TxtParseError(e.to_string()))?;
        // Store as page seperatly
        let mut destination_file =
            File::create(page_path.clone()).map_err(|e| TxtParseError(e.to_string()))?;
        io::copy(&mut file, &mut destination_file).map_err(|e| TxtParseError(e.to_string()))?;
        // Read the contents of the file into a string
        let mut file = File::open(full_path).map_err(|e| TxtParseError(e.to_string()))?;
>>>>>>> 52156ff5
        let mut body = String::new();
        file.read_to_string(&mut body)
            .await
            .map_err(|e| TxtParseError(e.to_string() + full_path.to_string_lossy().as_ref()))?;

        // Finally, add page
        self.add_page(dir_entry, page_number, &page_path, &body)?;

        Ok(page_number)
    }

    fn add_page(
        &self,
        full_path: &Path,
        page_number: u64,
        page_path: &Path,
        page_body: &str,
    ) -> Result<()> {
        if let Index::Writing {
            documents_path,
            schema,
            writer,
            ..
        } = self
        {
            let relative_path = full_path
                .strip_prefix(documents_path)
                .map_err(|e| CreationError(e.to_string()))?;
            // documents_path base from path
            let mut tantivy_document = TantivyDocument::new();

            // add fields to tantivy document
            tantivy_document.add_text(schema.path, page_path.to_string_lossy());
            tantivy_document.add_text(schema.title, relative_path.to_string_lossy());
            tantivy_document.add_u64(schema.page, page_number);
            tantivy_document.add_text(schema.body, page_body);
            writer
                .add_document(tantivy_document)
                .map_err(|e| WriteError(e.to_string()))?;
            Ok(())
        } else {
            Err(StateError("Writing".to_string()))
        }
    }

    async fn open_checksum_map(&self) -> Result<HashMap<String, (u64, SystemTime)>> {
        if let Index::Writing { documents_path, .. } = self {
            let path = documents_path
                .join(LITT_DIRECTORY_NAME)
                .join(CHECK_SUM_MAP_FILENAME);
            let data = fs::read_to_string(path)
                .await
                .map_err(|e| CreationError(e.to_string()))?;
            Ok(serde_json::from_str(&data).map_err(|e| CreationError(e.to_string()))?)
        } else {
            Err(StateError("Writing".to_string()))
        }
    }

    async fn store_checksum_map(
        &self,
        checksum_map: HashMap<String, (u64, SystemTime)>,
    ) -> Result<()> {
        if let Index::Writing { documents_path, .. } = self {
            let path = documents_path
                .join(LITT_DIRECTORY_NAME)
                .join(CHECK_SUM_MAP_FILENAME);
            fs::write(
                path,
                serde_json::to_string(&checksum_map).map_err(|e| CreationError(e.to_string()))?,
            )
            .await
            .map_err(|e| CreationError(e.to_string()))
        } else {
            Err(StateError("Writing".to_string()))
        }
    }

    async fn calculate_checksum(path: &str) -> Result<(String, (u64, SystemTime))> {
        let file = File::open(path)
            .await
            .map_err(|e| CreationError(e.to_string()))?;
        let metadata = file
            .metadata()
            .await
            .map_err(|e| CreationError(e.to_string()))?;
        let modified = metadata
            .modified()
            .map_err(|e| CreationError(e.to_string()))?;

        let result = (path.to_string(), (metadata.len(), modified));
        Ok(result)
    }

    async fn checksum_is_equal(path: &str, checksum: Option<&(u64, SystemTime)>) -> Result<bool> {
        if let Some((len, last_modified)) = checksum {
            let file = File::open(path)
                .await
                .map_err(|e| CreationError(e.to_string()))?;
            let metadata = file
                .metadata()
                .await
                .map_err(|e| CreationError(e.to_string()))?;
            let modified = metadata
                .modified()
                .map_err(|e| CreationError(e.to_string()))?;
            Ok(*len == metadata.len() && *last_modified == modified)
        } else {
            Ok(false)
        }
    }
}

#[cfg(test)]
mod tests {
    use std::panic;

    use once_cell::sync::Lazy;
    use serial_test::serial;

    use litt_shared::test_helpers::run_test;
    use litt_shared::test_helpers::TEST_DIR_NAME;

    use super::*;

    static SEARCH_SCHEMA: Lazy<SearchSchema> = Lazy::new(SearchSchema::default);

    #[test]
    #[serial]
    fn test_create() {
        run_test(|| {
            Box::pin(async {
                let index = Index::create(TEST_DIR_NAME, SEARCH_SCHEMA.clone())
                    .await
                    .unwrap();
                let (index_schema, index_path) = match index {
                    Index::Writing {
                        schema,
                        documents_path,
                        ..
                    } => (schema, documents_path),
                    Index::Reading { .. } => panic!("Wrong index state"),
                };
                assert_eq!(SEARCH_SCHEMA.clone().schema, index_schema.schema);
                assert_eq!(PathBuf::from(TEST_DIR_NAME), index_path);
            })
        })
    }

    #[test]
    #[serial]
    fn test_open_or_create() {
        run_test(|| {
            Box::pin(async {
                Index::create(TEST_DIR_NAME, SEARCH_SCHEMA.clone())
                    .await
                    .unwrap();

                let opened_index = Index::open_or_create(TEST_DIR_NAME, SEARCH_SCHEMA.clone())
                    .await
                    .unwrap();

                let (index_schema, index_path) = match opened_index {
                    Index::Reading {
                        schema,
                        documents_path,
                        ..
                    } => (schema, documents_path),
                    Index::Writing { .. } => panic!("Wrong index state"),
                };

                assert_eq!(SEARCH_SCHEMA.clone().schema, index_schema.schema);
                assert_eq!(PathBuf::from(TEST_DIR_NAME), index_path);
                assert!(Path::new(TEST_DIR_NAME)
                    .join(LITT_DIRECTORY_NAME)
                    .join(INDEX_DIRECTORY_NAME)
                    .is_dir())
            })
        })
    }
}<|MERGE_RESOLUTION|>--- conflicted
+++ resolved
@@ -385,8 +385,8 @@
     ) -> Result<u64> {
         let page_number = 1;
         let mut page_path = pages_path.join(page_number.to_string());
-<<<<<<< HEAD
-        page_path.set_extension("txt");
+
+        page_path.set_extension("pageinfo");
 
         // Open the file in read-only mode asynchronously
         let mut file = File::open(full_path)
@@ -409,17 +409,6 @@
             .map_err(|e| TxtParseError(e.to_string()))?;
 
         // Read the contents of the file into a string asynchronously
-=======
-        page_path.set_extension("pageinfo");
-        // Open the file in read-only mode
-        let mut file = File::open(full_path).map_err(|e| TxtParseError(e.to_string()))?;
-        // Store as page seperatly
-        let mut destination_file =
-            File::create(page_path.clone()).map_err(|e| TxtParseError(e.to_string()))?;
-        io::copy(&mut file, &mut destination_file).map_err(|e| TxtParseError(e.to_string()))?;
-        // Read the contents of the file into a string
-        let mut file = File::open(full_path).map_err(|e| TxtParseError(e.to_string()))?;
->>>>>>> 52156ff5
         let mut body = String::new();
         file.read_to_string(&mut body)
             .await
