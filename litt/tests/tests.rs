--- conflicted
+++ resolved
@@ -15,13 +15,10 @@
     run_test(|| Box::pin(async {
         let search_schema = SearchSchema::default();
 
-<<<<<<< HEAD
         let writeable_index = Index::create(TEST_DIR_NAME, search_schema.clone()).unwrap();
         let readable_index = writeable_index.add_all_documents().unwrap();
-=======
         let mut index = Index::create(TEST_DIR_NAME, search_schema.clone()).unwrap();
         index.add_all_documents().await.unwrap();
->>>>>>> 0e959108
 
         // # Searching
 
