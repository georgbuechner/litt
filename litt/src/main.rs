use std::collections::HashMap;
use std::fs;
use std::io::Write;
use std::path::Path;
use std::time::Instant;
use std::{env, io};
use unicode_segmentation::UnicodeSegmentation;

use clap::CommandFactory;
use clap::Parser;

extern crate litt_search;
use crossterm::cursor::MoveToColumn;
use litt_index::index::Index;
use litt_search::search::Search;
use litt_shared::search_schema::SearchSchema;
use litt_shared::LITT_DIRECTORY_NAME;

mod cli;
mod interactive_search;
mod tracker;

use cli::Cli;
use tantivy::Searcher;
use tracker::IndexTracker;

use colored::*;
use thiserror::Error;

<<<<<<< HEAD
use crossterm::{
    event::{self, Event, KeyCode},
    execute, terminal,
};
=======
use crate::interactive_search::interactive_search;
>>>>>>> f28a9daf

#[derive(Debug, Error)]
enum LittError {
    #[error("Error:`{0}`")]
    General(String),
    #[error(transparent)]
    IoError(#[from] io::Error),
    #[error(transparent)]
    LittIndexError(#[from] litt_index::LittIndexError),
    #[error(transparent)]
    LittIndexTrackerError(#[from] tracker::LittIndexTrackerError),
}

enum SearchOptionUpdate {
    Limit(usize),
    Distance(u8),
}

enum InteractiveSearchInput {
    BrowseBackword,
    BrowseForward,
    Quit,
    Search(String),
    SearchOptionsUpdate(SearchOptionUpdate),
    OpenPdf(u32),
}

pub struct SearchOptions {
    limit: usize,
    offset: usize,
    fuzzy: bool,
    distance: u8,
}

// helper functions

<<<<<<< HEAD
fn insert_grapheme(input: &mut String, pos: usize, c: char) {
    let graphemes: Vec<&str> = input.graphemes(true).collect(); // Split at grapheme clusters
    let mut new_string = String::new();

    for (i, g) in graphemes.iter().enumerate() {
        if i == pos {
            new_string.push(c);
        }
        new_string.push_str(g);
    }

    if pos >= graphemes.len() {
        new_string.push(c);
    }

    *input = new_string; // Modify the original String
}

=======
>>>>>>> f28a9daf
fn open_pdf(path: String, page: u32, term: String) -> Result<(), LittError> {
    let mut cmd = std::process::Command::new("zathura");
    cmd.arg(&path)
        .arg("-P")
        .arg(page.to_string())
        .arg("-f")
        .arg(&term);

    let zathura_was_successful = match cmd.status() {
        Ok(status) => match status.code() {
            None => false,
            Some(code) => code == 0,
        },
        Err(_) => false,
    };
    if !zathura_was_successful {
        println!(
            "Consider installing zathura so we can open the PDF on the correct page for you.\n\
Using standard system PDF viewer... {}",
            path
        );
        open_std_programm(path)?;
    }
    Ok(())
}

fn open_std_programm(path: String) -> Result<(), LittError> {
    #[cfg(target_os = "macos")]
    std::process::Command::new("open").arg(&path).spawn()?;

    #[cfg(target_os = "linux")]
    std::process::Command::new("xdg-open").arg(&path).spawn()?;

    #[cfg(windows)]
    std::process::Command::new("cmd")
        .arg("/c")
        .arg("start")
        .arg(&path)
        .spawn()?;

    Ok(())
}

fn show_failed_documents_error(index: &Index) {
    let failed_documents: Vec<String> = index.failed_documents().unwrap_or_default();
    if !failed_documents.is_empty() {
        let error_message = format!(
            "The following documents failed to process:\n{}",
            failed_documents.join("\n")
        );
        println!("{}", error_message);
    }
}

<<<<<<< HEAD
fn read(history: &mut Vec<String>) -> Result<InteractiveSearchInput, LittError> {
    terminal::enable_raw_mode()?;
    let mut stdout = io::stdout();
    let mut input = String::new();
    let cmd: InteractiveSearchInput;
    let mut index = history.len();
    print!("> ");
    stdout.flush()?;

    fn clear_and_print(
        stdout: &mut io::Stdout,
        line: String,
        adjust_cursor: bool,
    ) -> Result<(), LittError> {
        execute!(stdout, terminal::Clear(terminal::ClearType::CurrentLine))?;
        execute!(stdout, MoveToColumn(0))?;
        print!("{}", line);
        if adjust_cursor {
            execute!(stdout, MoveToColumn(line.graphemes(true).count() as u16))?;
        }
        stdout.flush()?;
        Ok(())
    }

    loop {
        if event::poll(std::time::Duration::from_millis(500))? {
            if let Event::Key(key_event) = event::read()? {
                match key_event.code {
                    KeyCode::Left => {
                        // Only browse if input is empty, otherwise move cursor backwords
                        if input.is_empty() {
                            execute!(stdout, terminal::Clear(terminal::ClearType::CurrentLine))?;
                            cmd = InteractiveSearchInput::BrowseBackword;
                            break;
                        } else if let Ok(cursor_pos) = crossterm::cursor::position() {
                            if cursor_pos.0 > 2 {
                                execute!(stdout, MoveToColumn(cursor_pos.0 - 1))?;
                            }
                        }
                    }
                    KeyCode::Right => {
                        // Only browse if input is empty, otherwise move cursor forwards
                        if input.is_empty() {
                            execute!(stdout, terminal::Clear(terminal::ClearType::CurrentLine))?;
                            cmd = InteractiveSearchInput::BrowseForward;
                            break;
                        } else if let Ok(cursor_pos) = crossterm::cursor::position() {
                            if cursor_pos.0 - 2 < (input.graphemes(true).count() as u16) {
                                execute!(stdout, MoveToColumn(cursor_pos.0 + 1))?;
                            }
                        }
                    }
                    KeyCode::Up => {
                        if index > 0 {
                            index -= 1;
                            input = history.get(index).unwrap().to_string();
                            clear_and_print(&mut stdout, format!("> {}", input), true)?;
                            stdout.flush()?;
                        }
                    }
                    KeyCode::Down => {
                        if history.len() > index + 1 {
                            index += 1;
                            input = history.get(index).unwrap().to_string();
                            clear_and_print(&mut stdout, format!("> {}", input), true)?;
                        } else if history.len() > index {
                            index += 1;
                            input = "".to_string();
                            clear_and_print(&mut stdout, "> ".to_string(), false)?;
                        }
                    }
                    KeyCode::Char(c) => {
                        if let Ok(cursor_pos) = crossterm::cursor::position() {
                            let pos: usize = (cursor_pos.0 - 2) as usize;
                            if input.graphemes(true).count() >= pos {
                                insert_grapheme(&mut input, pos, c);
                                clear_and_print(&mut stdout, format!("> {}", input), false)?;
                                execute!(stdout, MoveToColumn(cursor_pos.0 + 1))?;
                            }
                        }
                    }
                    KeyCode::Backspace => {
                        // Remove char at current cursor position and move position left.
                        if let Ok(cursor_pos) = crossterm::cursor::position() {
                            if !input.is_empty() {
                                input = input
                                    .as_str()
                                    .graphemes(true)
                                    .enumerate()
                                    .filter_map(|(i, g)| {
                                        if i == (cursor_pos.0 as usize) - 3 {
                                            None
                                        } else {
                                            Some(g)
                                        }
                                    })
                                    .collect();
                                clear_and_print(&mut stdout, format!("> {}", input), false)?;
                                execute!(stdout, MoveToColumn(cursor_pos.0 - 1))?;
                            }
                        }
                    }
                    KeyCode::Enter => {
                        if input == "q" {
                            cmd = InteractiveSearchInput::Quit;
                        } else if let Ok(result_num) = &input.trim().parse::<u32>() {
                            cmd = InteractiveSearchInput::OpenPdf(*result_num);
                        } else if input.starts_with("#") {
                            let parts: Vec<&str> = input.split(" ").collect();
                            match parts.get(1) {
                                Some(&"limit") => {
                                    cmd = InteractiveSearchInput::SearchOptionsUpdate(
                                        SearchOptionUpdate::Limit(parts[2].parse().unwrap()),
                                    )
                                }
                                Some(&"distance") => {
                                    cmd = InteractiveSearchInput::SearchOptionsUpdate(
                                        SearchOptionUpdate::Distance(parts[2].parse().unwrap()),
                                    )
                                }
                                _ => {
                                    println!(
                                        "You can only set \"limit\", \"fuzzy\" or \"distance\"..."
                                    );
                                    continue;
                                }
                            }
                        } else {
                            cmd = InteractiveSearchInput::Search(input.to_string());
                        }
                        break;
                    }
                    _ => {}
                }
            }
        }
    }
    terminal::disable_raw_mode()?;
    println!();
    if history.is_empty() || (!history.is_empty() && history.last().unwrap() != &input) {
        history.push(input.clone());
    }
    Ok(cmd)
}

=======
>>>>>>> f28a9daf
/*
 * Open fast result
 */
fn fast_open_result(index_tracker: &IndexTracker, last_result_num: &u32) -> Result<(), LittError> {
    let fast_results = match index_tracker.load_fast_results() {
        Ok(fast_results) => fast_results,
        Err(e) => return Err(LittError::General(e.to_string())),
    };
    let result = fast_results
        .get(last_result_num)
        .ok_or_else(|| format!("Number {} not in last results", last_result_num));

    match result {
        Ok(path) => {
            if path.0.ends_with("pdf") {
                open_pdf(path.0.clone(), path.1, path.2.clone())?;
            } else {
                open_std_programm(path.0.clone())?;
            }
        }
        Err(err) => return Err(LittError::General(err.to_string())),
    }
    Ok(())
}

/**
 * Print all availible litt indicies
 */
fn list_indicies(index_tracker: &IndexTracker) -> Result<(), LittError> {
    println!("Currently available indices:");
    match &index_tracker.all() {
        Ok(indecies) => {
            for index in indecies {
                println!(" - {:?}", index);
            }
        }
        Err(e) => return Err(LittError::General(e.to_string())),
    }
    Ok(())
}

/**
 * Create new litt index
 */
fn create_litt_index(
    index_tracker: &mut IndexTracker,
    index_name: String,
    rel_path: &String,
) -> Result<(), LittError> {
    let current_dir = env::current_dir()?;
    let path = current_dir.join(rel_path);
    println!(
        "Creating new index \"{}\" at: {}: ",
        index_name,
        path.to_string_lossy()
    );
    if index_tracker.exists(&index_name) || index_tracker.path_exists(&path).is_some() {
        return Err(LittError::General(format!(
            "Failed to create index since it already exists: name: {}, path: {}",
            index_tracker.get_name(&path).unwrap_or_default(),
            path.to_string_lossy()
        )));
    }
    // Add new index to index tracker (adding first, so that it can be removed in case of
    // failiure)
    let start = Instant::now();
    if let Err(e) = index_tracker.add(index_name, path.clone()) {
        return Err(LittError::General(e.to_string()));
    }

    let mut index = match Index::create(&path, SearchSchema::default()) {
        Ok(index) => index,
        Err(e) => return Err(LittError::General(e.to_string())),
    };

    index = match index.add_all_documents() {
        Ok(index_with_documents) => index_with_documents,
        Err(e) => return Err(LittError::General(e.to_string())),
    };

    let searcher = index.searcher()?;
    println!(
        "Successfully indexed {} document pages in {:?}",
        searcher.num_docs(),
        start.elapsed()
    );
    show_failed_documents_error(&index);
    Ok(())
}

/**
 * Remove existing litt index
 */
fn remove_litt_index(
    index_tracker: &mut IndexTracker,
    index_name: String,
) -> Result<(), LittError> {
    let path = match index_tracker.get_path(&index_name) {
        Ok(path) => path,
        Err(e) => return Err(LittError::General(e.to_string())),
    };
    let index_path = path.join(LITT_DIRECTORY_NAME);
    let msg = match fs::remove_dir_all(index_path) {
        //. expect("Could not remove index-file")
        Ok(()) => "Ok.",
        Err(e) if e.kind() == io::ErrorKind::NotFound => "Index directory didn't exist.",
        Err(e) => return Err(LittError::General(e.to_string())),
    }; // remove litt-index from tracker.
    if let Err(e) = index_tracker.remove(index_name.clone()) {
        return Err(LittError::General(e.to_string()));
    }
    println!("Deleted index \"{}\": {}", index_name, msg);
    Ok(())
}

/**
 * Update litt index (only indexes new or changed documents)
 */
fn update_litt_index(
    index: Index,
    searcher: Searcher,
    index_name: String,
) -> Result<(), LittError> {
    println!("Updating index \"{}\".", index_name);
    let old_num_docs = searcher.num_docs();
    let start = Instant::now();
    match index.update() {
        Ok(ref updated_index) => {
            println!(
                "Update done. Successfully indexed {} new document pages in {:?}. Now {} document pages.",
                searcher
                    .num_docs()-old_num_docs,
                start.elapsed(),
                searcher
                    .num_docs(),
            );
            show_failed_documents_error(updated_index);
            Ok(())
        }
        Err(e) => Err(LittError::General(e.to_string())),
    }
}

/**
 * Reload litt index (reloads *every* document)
 */
fn reload_litt_index(
    index: Index,
    searcher: Searcher,
    index_name: String,
) -> Result<(), LittError> {
    println!("Reloading index \"{}\".", index_name);
    let old_num_docs = searcher.num_docs();
    let start = Instant::now();
    match index.reload() {
        Ok(index) => {
            println!(
                "Reload done. Successfully indexed {} new document pages in {:?}. Now {} document pages.",
                searcher.num_docs()-old_num_docs,
                start.elapsed(),
                searcher.num_docs(),
            );
            show_failed_documents_error(&index);
            Ok(())
        }
        Err(e) => Err(LittError::General(e.to_string())),
    }
}

/**
 * Searches for query in litt index
 */
fn search_litt_index(
    search: &Search,
    index_tracker: &mut IndexTracker,
    index_path: &Path,
    searcher: &Searcher,
    index_name: &String,
    term: String,
    opts: &SearchOptions,
) -> Result<(), LittError> {
    let num_docs = searcher.num_docs();
    println!(
        "Search index \"{}\" ({}) for {}",
        index_name,
        index_path.to_string_lossy(),
        term
    );
    let start = Instant::now();
    let search_term = if opts.fuzzy {
        litt_search::search::SearchTerm::Fuzzy(term, opts.distance)
    } else {
        litt_search::search::SearchTerm::Exact(term)
    };
    let results = match search.search(&search_term, opts.offset, opts.limit) {
        Ok(results) => results,
        Err(e) => return Err(LittError::General(e.to_string())),
    };
    println!("Found results in {} document(s):", results.len());
    let mut fast_store_results: HashMap<u32, (String, u32, String)> = HashMap::new();
    let mut counter = 0;
    let mut res_counter = 1;
    for (title, pages) in &results {
        counter += 1;
        let title_name = Path::new(title)
            .with_extension("")
            .to_string_lossy()
            .to_string();
        println!("{}. {}", counter, title_name.bold());
        let index_path = index_path.join(title);
        println!("   ({})", index_path.to_string_lossy().italic());
        for page in pages {
            let (preview, matched_term) = match search.get_preview(page, &search_term) {
                Ok(preview) => preview,
                Err(e) => return Err(LittError::General(e.to_string())),
            };
            fast_store_results.insert(
                res_counter,
                (
                    index_path.to_string_lossy().to_string(),
                    page.page,
                    matched_term,
                ),
            );
            println!(
                "  - [{}] p.{}: \"{}\", (score: {})",
                res_counter,
                page.page,
                preview.italic(),
                page.score
            );
            res_counter += 1;
        }
    }
    if let Err(e) = index_tracker.store_fast_results(fast_store_results) {
        return Err(LittError::General(e.to_string()));
    }
    println!(
        "{} results (offset={}) from {} pages in {:?}.",
        results.values().fold(0, |acc, list| acc + list.len()),
        opts.offset,
        num_docs,
        start.elapsed()
    );
    Ok(())
}

fn main() -> Result<(), LittError> {
    let mut index_tracker = match IndexTracker::create(".litt".into()) {
        Ok(index_tracker) => index_tracker,
        Err(e) => return Err(LittError::General(e.to_string())),
    };

    // Check for fast last-number access
    let args: Vec<String> = env::args().collect();
    let first_arg_option = args.get(1);
    if let Some(first_arg) = first_arg_option {
        if let Ok(last_result) = &first_arg.trim().parse::<u32>() {
            return fast_open_result(&index_tracker, last_result);
        }
    }

    let cli = Cli::parse();

    // everything that does not require litt index

    // Print existing litt indices
    if cli.list {
        return list_indicies(&index_tracker);
    }

    // check if name of litt index was given by user
    let index_name = match cli.litt_index {
        None => {
            Cli::command().print_help()?;
            return Err(LittError::General("Litt index missing!".into()));
        }
        Some(index_name) => index_name,
    };

    // initialize new index
    if !cli.init.is_empty() {
        return create_litt_index(&mut index_tracker, index_name, &cli.init);
    }

    // remove litt directory at index path
    if cli.remove {
        return remove_litt_index(&mut index_tracker, index_name);
    }

    // get index:
    let index_path = index_tracker.get_path(&index_name)?;
    let index = match Index::open(index_path.clone(), SearchSchema::default()) {
        Ok(index) => index,
        Err(e) => return Err(LittError::General(e.to_string())),
    };
    let searcher = index.searcher()?;

    // update existing index
    if cli.update {
        return update_litt_index(index, searcher, index_name.clone());
    }
    // reload existing index
    if cli.reload {
        return reload_litt_index(index, searcher, index_name.clone());
    }
    let search = Search::new(index, SearchSchema::default());
    // do normal search
    if !cli.term.is_empty() {
        let opts = SearchOptions {
            limit: cli.limit,
            offset: cli.offset,
            fuzzy: cli.fuzzy,
            distance: cli.distance,
        };
        return search_litt_index(
            &search,
            &mut index_tracker,
            &index_path,
            &searcher,
            &index_name,
            cli.term,
            &opts,
        );
    }
<<<<<<< HEAD
    // do interactive search
    let mut opts = SearchOptions {
        limit: 10,
        offset: 0,
        fuzzy: false,
        distance: 2,
    };
    let mut search_term = String::new();
    let mut history: Vec<String> = Vec::new();
    loop {
        if search_term.is_empty() {
            println!(
                "Interactive search in \"{}\" (limit={}, distance={}; type \"#set <variable> \
                <value>\" to change, \"q\" to quit, start search-term with \"~\" for \
                fuzzy-search)",
                index_name.clone(),
                opts.limit,
                opts.distance
            );
        } else {
            println!(
                "Interactive search in \"{}\" (showing results {} to {}; type \"→\" for next,\
                \"←\" for previous {} results, \"↑\"|\"↓\" to cycle history, \"q\" to quit)",
                index_name.clone(),
                opts.offset,
                opts.offset + opts.limit,
                opts.limit
            );
        }
        match read(&mut history) {
            Ok(InteractiveSearchInput::Quit) => break,
            Ok(InteractiveSearchInput::BrowseForward) => {
                if search_term.is_empty() {
                    println!("No search term specified! Enter search term first...");
                    continue;
                } else {
                    opts.offset += opts.limit;
                }
            }
            Ok(InteractiveSearchInput::BrowseBackword) => {
                if search_term.is_empty() {
                    println!("No search term specified! Enter search term first...");
                    continue;
                } else if opts.offset == 0 {
                    println!("Offset is already zero...");
                    continue;
                } else {
                    opts.offset -= opts.limit;
                }
            }
            Ok(InteractiveSearchInput::OpenPdf(result_num)) => {
                match fast_open_result(&index_tracker, &result_num) {
                    Ok(_) => continue,
                    Err(e) => {
                        println!("{}", e);
                        continue;
                    }
                }
            }
            Ok(InteractiveSearchInput::SearchOptionsUpdate(update)) => {
                // Do search option update
                match update {
                    SearchOptionUpdate::Limit(limit) => opts.limit = limit,
                    SearchOptionUpdate::Distance(distance) => opts.distance = distance,
                }
                // If a search term was already specified, repeat search with updates search
                // options otherwise continue
                if search_term.is_empty() {
                    continue;
                }
            }
            Ok(InteractiveSearchInput::Search(term)) => search_term = term,
            Err(_) => {
                println!("[error] Unkown error during input...");
                continue;
            }
        }
        let final_term = search_term.strip_prefix("~").unwrap_or(&search_term);
        opts.fuzzy = search_term.starts_with("~");
        match search_litt_index(
            &search,
            &mut index_tracker,
            &index_path,
            &searcher,
            &index_name,
            final_term.to_string(),
            &opts,
        ) {
            Ok(_) => {
                println!();
                continue;
            }
            Err(e) => return Err(e),
        }
    }
=======
    interactive_search(
        &search,
        &mut index_tracker,
        &index_path,
        &searcher,
        &index_name,
    )?;

>>>>>>> f28a9daf
    Ok(())
}<|MERGE_RESOLUTION|>--- conflicted
+++ resolved
@@ -4,6 +4,7 @@
 use std::path::Path;
 use std::time::Instant;
 use std::{env, io};
+use litt_shared::search_schema::SearchSchema;
 use unicode_segmentation::UnicodeSegmentation;
 
 use clap::CommandFactory;
@@ -13,11 +14,9 @@
 use crossterm::cursor::MoveToColumn;
 use litt_index::index::Index;
 use litt_search::search::Search;
-use litt_shared::search_schema::SearchSchema;
 use litt_shared::LITT_DIRECTORY_NAME;
 
 mod cli;
-mod interactive_search;
 mod tracker;
 
 use cli::Cli;
@@ -27,14 +26,10 @@
 use colored::*;
 use thiserror::Error;
 
-<<<<<<< HEAD
 use crossterm::{
     event::{self, Event, KeyCode},
     execute, terminal,
 };
-=======
-use crate::interactive_search::interactive_search;
->>>>>>> f28a9daf
 
 #[derive(Debug, Error)]
 enum LittError {
@@ -71,7 +66,6 @@
 
 // helper functions
 
-<<<<<<< HEAD
 fn insert_grapheme(input: &mut String, pos: usize, c: char) {
     let graphemes: Vec<&str> = input.graphemes(true).collect(); // Split at grapheme clusters
     let mut new_string = String::new();
@@ -90,8 +84,6 @@
     *input = new_string; // Modify the original String
 }
 
-=======
->>>>>>> f28a9daf
 fn open_pdf(path: String, page: u32, term: String) -> Result<(), LittError> {
     let mut cmd = std::process::Command::new("zathura");
     cmd.arg(&path)
@@ -146,7 +138,6 @@
     }
 }
 
-<<<<<<< HEAD
 fn read(history: &mut Vec<String>) -> Result<InteractiveSearchInput, LittError> {
     terminal::enable_raw_mode()?;
     let mut stdout = io::stdout();
@@ -292,8 +283,6 @@
     Ok(cmd)
 }
 
-=======
->>>>>>> f28a9daf
 /*
  * Open fast result
  */
@@ -619,7 +608,7 @@
             &opts,
         );
     }
-<<<<<<< HEAD
+    
     // do interactive search
     let mut opts = SearchOptions {
         limit: 10,
@@ -715,15 +704,5 @@
             Err(e) => return Err(e),
         }
     }
-=======
-    interactive_search(
-        &search,
-        &mut index_tracker,
-        &index_path,
-        &searcher,
-        &index_name,
-    )?;
-
->>>>>>> f28a9daf
     Ok(())
 }