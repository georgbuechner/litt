use std::collections::{HashMap, LinkedList};
use std::fs;
use tantivy::collector::TopDocs;
use tantivy::{DocAddress, Snippet, SnippetGenerator};

extern crate litt_index;
use litt_index::index::Index;
use litt_shared::search_schema::SearchSchema;

use crate::LittSearchError::SearchError;
use crate::Result;

#[derive(Debug, Clone, Copy)]
#[cfg_attr(test, derive(PartialEq))]
pub struct SearchResult {
    pub page: u32,
    pub score: f32,
    segment_ord: u32,
    doc_id: u32,
}

impl SearchResult {
    pub fn new(page: u32, score: f32, segment_ord: u32, doc_id: u32) -> Self {
        Self {
            page,
            score,
            segment_ord,
            doc_id,
        }
    }
}

pub struct Search {
    index: Index,
    schema: SearchSchema,
}

pub enum SearchTerm {
    Fuzzy(String, u8),
    Exact(String),
}

impl Search {
    pub fn new(index: Index, schema: SearchSchema) -> Self {
        Self { index, schema }
    }

    pub fn search(
        &self,
        input: &SearchTerm,
        offset: usize,
        limit: usize,
    ) -> Result<HashMap<String, LinkedList<SearchResult>>> {
        let searcher = self
            .index
            .searcher()
            .map_err(|e| SearchError(e.to_string()))?;

        let (query_parser, term) = match input {
            SearchTerm::Fuzzy(term, distance) => {
                let mut query_parser = self
                    .index
                    .query_parser()
                    .map_err(|e| SearchError(e.to_string()))?;
                query_parser.set_field_fuzzy(self.schema.body, true, *distance, true);
                (query_parser, term)
            }
            SearchTerm::Exact(term) => (
                self.index
                    .query_parser()
                    .map_err(|e| SearchError(e.to_string()))?,
                term,
            ),
        };

        let query = query_parser
            .parse_query(term)
            .map_err(|e| SearchError(e.to_string()))?;
        let top_docs = searcher
            .search(&query, &TopDocs::with_limit(limit).and_offset(offset))
            .map_err(|e| SearchError(e.to_string()))?;

        // Assemble results
        let mut results: HashMap<String, LinkedList<SearchResult>> = HashMap::new();

        for (score, doc_address) in top_docs {
            let segment_ord = doc_address.segment_ord;
            let doc_id = doc_address.doc_id;
            // Retrieve the actual content of documents given its `doc_address`.
            let retrieved_doc = searcher
                .doc(doc_address)
                .map_err(|e| SearchError(e.to_string()))?;
            let cur_title = retrieved_doc
                .get_first(self.schema.title)
                .ok_or(SearchError(String::from(
                    "Fatal: Field \"title\" not found!",
                )))?
                .as_text()
                .ok_or(SearchError(String::from(
                    "Fatal: Field \"title\" could not be read as text!",
                )))?;
            let cur_page = retrieved_doc
                .get_first(self.schema.page)
                .ok_or(SearchError(String::from(
                    "Fatal: Field \"page\" not found!",
                )))?
                .as_u64()
                .ok_or(SearchError(String::from(
                    "Fatal: Field \"page\" not a number!",
                )))?;
            let page: u32 = cur_page.try_into().map_err(|_| {
                SearchError(format!(
                    "Fatal: Field \"page\" ({}) is bigger than u32!",
                    cur_page
                ))
            })?;
            let search_result = SearchResult::new(page, score, segment_ord, doc_id);
            results
                .entry(cur_title.to_string())
                .and_modify(|pages| pages.push_back(search_result))
                .or_insert_with(|| LinkedList::from([search_result]));
        }
        Ok(results)
    }

    pub fn get_preview(
        &self,
        search_result: &SearchResult,
        search_term: &SearchTerm,
    ) -> Result<String> {
        // Prepare creating snippet.
        let searcher = self
            .index
            .searcher()
            .map_err(|e| SearchError(e.to_string()))?;
        let (query_parser, term) = match search_term {
            SearchTerm::Fuzzy(_, _) => return Ok("[fuzzy match] No preview. We're sry.".into()),
            SearchTerm::Exact(term) => (self.index.query_parser(), term),
        };
        let query = query_parser
            .map_err(|e| SearchError(e.to_string()))?
            .parse_query(term)
            .map_err(|e| SearchError(e.to_string()))?;
        let mut snippet_generator = SnippetGenerator::create(&searcher, &*query, self.schema.body)
            .map_err(|e| SearchError(e.to_string()))?;
        snippet_generator.set_max_num_chars(70);
        let retrieved_doc = searcher
            .doc(DocAddress {
                segment_ord: (search_result.segment_ord),
                doc_id: (search_result.doc_id),
            })
            .map_err(|e| SearchError(e.to_string()))?;

        // Get text on given page
        let path = retrieved_doc
            .get_first(self.schema.path)
            .ok_or(SearchError(String::from(
                "Fatal: Field \"path\" not found!",
            )))?
            .as_text()
            .ok_or(SearchError(String::from(
                "Fatal: Field \"path\" could not be read as text!",
            )))?;
        let text = fs::read_to_string(path).map_err(|e| SearchError(e.to_string()))?;

        // Generate snippet
        let snippet = snippet_generator.snippet(&text);
        // let snippet = snippet_generator.snippet_from_doc(&retrieved_doc);
        Ok(self.highlight(snippet))
    }

    fn highlight(&self, snippet: Snippet) -> String {
        let mut result = String::new();
        let mut start_from = 0;

        for fragment_range in snippet.highlighted() {
            result.push_str(&snippet.fragment()[start_from..fragment_range.start]);
            result.push_str(" **");
            result.push_str(&snippet.fragment()[fragment_range.clone()]);
            result.push_str("** ");
            start_from = fragment_range.end;
        }

        result.push_str(&snippet.fragment()[start_from..]);
        result.replace('\n', " ")
    }
}

#[cfg(test)]
mod tests {
    use std::panic;
    use std::panic::AssertUnwindSafe;

    use litt_shared::test_helpers::cleanup_litt_files;

    use super::*;
    const TEST_DIR_NAME: &str = "../resources";
    const TEST_DOC_NAME: &str = "test.pdf";

    fn teardown() {
        cleanup_litt_files(TEST_DIR_NAME)
    }
    fn run_test<T>(test: T)
        where
            T: FnOnce() -> std::pin::Pin<Box<dyn std::future::Future<Output = ()>>> + panic::UnwindSafe,
    {
        let runtime = tokio::runtime::Runtime::new().unwrap();

        let result = panic::catch_unwind(AssertUnwindSafe(|| {
            runtime.block_on(test())
        }));

        teardown();

        assert!(result.is_ok())
    }

<<<<<<< HEAD
    fn create_searcher() -> Result<Search> {
        let search_schema = SearchSchema::default();
        let index = Index::open_or_create(TEST_DIR_NAME, search_schema.clone()).unwrap();
        let readable_index = index
            .add_all_documents()
            .map_err(|e| SearchError(e.to_string()))?;
        let searcher = readable_index
            .searcher()
            .map_err(|e| SearchError(e.to_string()))?;
        println!("loaded {} document pages.", searcher.num_docs());
        Ok(Search::new(readable_index, search_schema))
=======

    async fn create_searcher() -> Search {
        let search_schema = SearchSchema::default();
        let mut index = Index::open_or_create(TEST_DIR_NAME, search_schema.clone()).unwrap();
        index.add_all_documents().await.unwrap();
        println!("loaded {} document pages.", &index.searcher().num_docs());
        Search::new(index, search_schema)
>>>>>>> 0e959108
    }

    #[test]
    fn test_search() {
<<<<<<< HEAD
        run_test(|| {
            let search = create_searcher().unwrap();
=======
        run_test(|| Box::pin(async {
            let search = create_searcher().await;
>>>>>>> 0e959108
            test_normal_search(&search);
            test_fuzzy_search(&search);
            test_limit_and_offset(&search);
        }))
    }

    fn test_normal_search(search: &Search) {
        let test_cases: HashMap<&str, Vec<u32>> = HashMap::from([
            ("flooding", vec![2]),
            ("the", vec![1, 2]),
            ("river flooding", vec![1, 2]),
            ("river OR flooding", vec![1, 2]),
            ("river AND flooding", vec![2]),
            ("(river OR valley) AND flooding", vec![2]),
            ("lley si", vec![]),
            ("CARRYING'", vec![2]),
            ("Bär", vec![1]),
            ("Bär Hündin", vec![1]),
            ("\"limbs branches\"", vec![]),
            ("\"limbs branches\"~1", vec![2]),
            ("\"of Sole\"*", vec![1]),
        ]);
        // one-word search returning 1 result with 1 page
        for (search_term, pages) in &test_cases {
            println!("- [exact] searching {}.", search_term);
            let results = search
                .search(&SearchTerm::Exact(search_term.to_string()), 0, 10)
                .unwrap();
            if !pages.is_empty() {
                assert!(results.contains_key(TEST_DOC_NAME));
                let doc_results = results.get(TEST_DOC_NAME).unwrap();
                assert_eq!(pages.len(), doc_results.len());
                for page in pages {
                    assert!(doc_results.iter().any(|result| result.page == *page));
                }
            } else {
                assert!(!results.contains_key(TEST_DOC_NAME));
            }
        }
    }

    fn test_fuzzy_search(search: &Search) {
        let test_cases: HashMap<&str, Vec<u32>> = HashMap::from([
            ("Hündin", vec![1]),
            ("flooding", vec![2]),
            ("river", vec![1, 2]),
            ("branch", vec![2]),
            ("branch Sole", vec![1, 2]),
            // ("branch Sole", vec![2]), // Does not work. finds Soledad @ page 1
            // ("branch Sole", vec![1]), // Does not work. finds branches @ page 1
            ("Soledad", vec![1]),
            ("Soledud Salinos", vec![1]), // actual fuzzy
                                          // ("Sole AND Sali", vec![1]), // Does not work: searching for ['sole' 'and', 'sali']
        ]);
        // one-word search returning 1 result with 1 page
        for (search_term, pages) in &test_cases {
            println!("- [fuzzy] searching {}.", search_term);
            let results = search
                .search(&SearchTerm::Fuzzy(search_term.to_string(), 2), 0, 10)
                .unwrap();
            if !pages.is_empty() {
                assert!(results.contains_key(TEST_DOC_NAME));
                let doc_results = results.get(TEST_DOC_NAME).unwrap();
                assert_eq!(pages.len(), doc_results.len());
                for page in pages {
                    assert!(doc_results.iter().any(|result| result.page == *page));
                }
            } else {
                assert!(!results.contains_key(TEST_DOC_NAME));
            }
        }
    }

    fn test_limit_and_offset(search: &Search) {
        // river is contained twice
        let results = search
            .search(&SearchTerm::Exact(String::from("river")), 0, 10)
            .unwrap();
        assert_eq!(results.get(TEST_DOC_NAME).unwrap().len(), 2);
        // By changing limit only one results left:
        let results = search
            .search(&SearchTerm::Exact(String::from("river")), 0, 1)
            .unwrap();
        assert_eq!(results.get(TEST_DOC_NAME).unwrap().len(), 1);
        // Same result when changing offset:
        let results = search
            .search(&SearchTerm::Exact(String::from("river")), 1, 10)
            .unwrap();
        assert_eq!(results.get(TEST_DOC_NAME).unwrap().len(), 1);
        // First match has higher score than second:
        let results = search
            .search(&SearchTerm::Exact(String::from("river")), 0, 10)
            .unwrap();
        assert_eq!(results.get(TEST_DOC_NAME).unwrap().len(), 2);
        assert!(
            results.get(TEST_DOC_NAME).unwrap().front().unwrap().score
                >= results.get(TEST_DOC_NAME).unwrap().back().unwrap().score
        );
    }
}<|MERGE_RESOLUTION|>--- conflicted
+++ resolved
@@ -215,7 +215,6 @@
         assert!(result.is_ok())
     }
 
-<<<<<<< HEAD
     fn create_searcher() -> Result<Search> {
         let search_schema = SearchSchema::default();
         let index = Index::open_or_create(TEST_DIR_NAME, search_schema.clone()).unwrap();
@@ -227,26 +226,12 @@
             .map_err(|e| SearchError(e.to_string()))?;
         println!("loaded {} document pages.", searcher.num_docs());
         Ok(Search::new(readable_index, search_schema))
-=======
-
-    async fn create_searcher() -> Search {
-        let search_schema = SearchSchema::default();
-        let mut index = Index::open_or_create(TEST_DIR_NAME, search_schema.clone()).unwrap();
-        index.add_all_documents().await.unwrap();
-        println!("loaded {} document pages.", &index.searcher().num_docs());
-        Search::new(index, search_schema)
->>>>>>> 0e959108
     }
 
     #[test]
     fn test_search() {
-<<<<<<< HEAD
-        run_test(|| {
-            let search = create_searcher().unwrap();
-=======
         run_test(|| Box::pin(async {
             let search = create_searcher().await;
->>>>>>> 0e959108
             test_normal_search(&search);
             test_fuzzy_search(&search);
             test_limit_and_offset(&search);
